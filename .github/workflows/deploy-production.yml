name: Deploy to Production

on:
<<<<<<< HEAD
  # automatic trigger when an approval issue is closed
  issues:
    types: [closed]

  # manual “Run workflow” fallback
  workflow_dispatch:
=======
  workflow_run:                       # ← fired by the staging pipeline
    workflows: ["Deploy to Staging"]
    types: [completed]

  workflow_dispatch:                  # manual fallback
>>>>>>> dae0f1b1

env:
  ARM_USE_OIDC: true
  ARM_USE_CLI: false
  ENVIRONMENT: production        # used by TF / Ansible paths

permissions:
  id-token: write
  contents: read
  issues: write                  # needed by notification step

# ──────────────────────────────────────────────────────────────────────────────
jobs:
<<<<<<< HEAD
# 1 ────────────────── Manual gate (environment‑level approval) ───────────────
  manual-approval:
    if: github.event_name == 'workflow_dispatch'
    runs-on: ubuntu-latest
    environment:
      name: production         # GitHub Environment → reviewers
    steps:
      - run: echo "Waiting for manual approval…"

# 2 ────────────────── Deploy infrastructure & config ─────────────────────────
  deploy:
    name: Deploy Infrastructure & Configuration
    needs: [manual-approval]   # skipped job is okay when event ≠ workflow_dispatch
    runs-on: ubuntu-latest
    environment: production
    if: |
      github.event_name == 'workflow_dispatch' ||
      (
        github.event_name == 'issues' &&
        github.event.action == 'closed' &&
        contains(join(github.event.issue.labels.*.name, ','), 'production') &&
        contains(join(github.event.issue.labels.*.name, ','), 'approval-required')
      )
=======
# 1 ────────────────── Deploy infrastructure & config ─────────────────────────
  deploy:
    name: Deploy Infrastructure & Configuration
    if: github.event_name == 'workflow_dispatch' ||
        github.event.workflow_run.conclusion == 'success'
    runs-on: ubuntu-latest
    environment:
      name: production         # ← reviewers gate lives here
>>>>>>> dae0f1b1

    env:
      ARM_CLIENT_ID:       ${{ secrets.AZURE_CLIENT_ID }}
      ARM_TENANT_ID:       ${{ secrets.AZURE_TENANT_ID }}
      ARM_SUBSCRIPTION_ID: ${{ secrets.AZURE_SUBSCRIPTION_ID }}

    outputs:
      vm_ip:   ${{ steps.tf_out.outputs.vm_ip }}
      vm_name: ${{ steps.tf_out.outputs.vm_name }}

    steps:
      - uses: actions/checkout@v4

      - name: Azure login (OIDC)
        uses: azure/login@v1
        with:
          client-id: ${{ env.ARM_CLIENT_ID }}
          tenant-id: ${{ env.ARM_TENANT_ID }}
          subscription-id: ${{ env.ARM_SUBSCRIPTION_ID }}

      - name: Set up tooling
        uses: actions/setup-python@v4
        with:
          python-version: "3.11"

      - name: Install Ansible
        run: |
          python -m pip install --upgrade pip
          pip install ansible

      - name: Set up Terraform
        uses: hashicorp/setup-terraform@v3
        with:
          terraform_version: 1.12.2

      - name: Prepare SSH key
        run: |
          mkdir -p ~/.ssh provisioning/keys
          echo "${{ secrets.SSH_PRIVATE_KEY }}" > ~/.ssh/id_rsa
          chmod 600 ~/.ssh/id_rsa
          ssh-keygen -y -f ~/.ssh/id_rsa > provisioning/keys/id_rsa.pub

      # ── Terraform ──────────────────────────────────────────────────────────
      - name: Copy environment files
        run: |
          cp environments/${{ env.ENVIRONMENT }}/terraform.tfvars provisioning/
          cp environments/${{ env.ENVIRONMENT }}/backend.tf      provisioning/

      - name: Terraform init / plan / apply
        run: |
          cd provisioning
          terraform init
          terraform plan  -var-file=terraform.tfvars
          terraform apply -auto-approve -var-file=terraform.tfvars

      - name: Capture TF outputs
        id: tf_out
        run: |
          cd provisioning
          echo "vm_ip=$(terraform output -raw public_ip_address)" >> "$GITHUB_OUTPUT"
          echo "vm_name=$(terraform output -raw vm_name)"         >> "$GITHUB_OUTPUT"

      # ── Ansible ────────────────────────────────────────────────────────────
      - name: Build inventory
        run: |
          mkdir -p configuration-management/inventory
          cat > configuration-management/inventory/hosts.yml << EOF
          all:
            children:
              azure_vms:
                hosts:
                  ${TF_VM_NAME}:
                    ansible_host: ${TF_VM_IP}
                    ansible_user: azureuser
                    ansible_ssh_private_key_file: ~/.ssh/id_rsa
                    ansible_python_interpreter: /usr/bin/python3
                vars:
                  ansible_ssh_common_args: '-o StrictHostKeyChecking=no'
                  environment_name: '${ENVIRONMENT}'
          EOF
        env:
          TF_VM_IP:   ${{ steps.tf_out.outputs.vm_ip }}
          TF_VM_NAME: ${{ steps.tf_out.outputs.vm_name }}
          ENVIRONMENT: ${{ env.ENVIRONMENT }}

      - name: Copy group vars
        run: |
          cp environments/${{ env.ENVIRONMENT }}/ansible_vars.yml \
             configuration-management/group_vars/azure_vms.yml

      - name: Install collections
        run: |
          cd configuration-management
          ansible-galaxy collection install -r requirements.yml

      - name: Wait for SSH
        run: |
          for i in {1..10}; do
            if ssh -o BatchMode=yes -o StrictHostKeyChecking=no \
                 -o ConnectTimeout=10 azureuser@${{ steps.tf_out.outputs.vm_ip }} \
                 "echo ok" >/dev/null 2>&1; then
              echo "VM ready"; break
            fi
            echo "Waiting… ($i/10)"; sleep 30
          done

      - name: Apply playbook
        run: |
          cd configuration-management
          ansible-playbook -i inventory/hosts.yml site.yml -v

# 3 ────────────────── Health & security tests ────────────────────────────────
  health-checks:
    name: 'Health & Security Tests'
    needs: deploy
    if: ${{ needs.deploy.result == 'success' }}  
    runs-on: ubuntu-latest

    env:
      VM_IP:   ${{ needs.deploy.outputs.vm_ip }}
      VM_NAME: ${{ needs.deploy.outputs.vm_name }}
      ENVIRONMENT: production

    steps:
      - uses: actions/checkout@v4

      - uses: actions/setup-python@v4
        with:
          python-version: "3.11"

      - run: pip install pytest testinfra pyyaml

      - name: Add SSH key
        run: |
          mkdir -p ~/.ssh
          echo "${{ secrets.SSH_PRIVATE_KEY }}" > ~/.ssh/id_rsa
          chmod 600 ~/.ssh/id_rsa

      - name: Run test suites
        run: |
          cd tests
          pytest -v test_health.py test_security.py

# 4 ────────────────── Notify result ──────────────────────────────────────────

  notify-deployment:
    name: 'Notify Deployment Status'
    runs-on: ubuntu-latest
    needs: [deploy, health-checks]
    if: ${{ always() && needs.deploy.result != 'skipped' }} 
    
    steps:
    - name: Deployment notification
      uses: actions/github-script@v7
      with:
        script: |
          const deploymentStatus = '${{ needs.health-checks.result }}';
          const emoji = deploymentStatus === 'success' ? '[SUCCESS]' : '[FAILURE]';
          const status = deploymentStatus === 'success' ? 'successful' : 'failed';
          
          const message = `${emoji} Production deployment ${status}!
          
          **Environment:** Production
          **Commit:** ${context.sha.substring(0, 7)}
          **Actor:** ${context.actor}
          **Status:** ${deploymentStatus}
          
          [View deployment details](${context.payload.repository.html_url}/actions/runs/${context.runId})`;
          
          // Create a GitHub issue for deployment notification
          await github.rest.issues.create({
            owner: context.repo.owner,
            repo: context.repo.repo,
            title: `${emoji} Production Deployment ${status} - ${context.sha.substring(0, 7)}`,
            body: message,
            labels: ['production', 'deployment', 'notification']
          });
          
          console.log("Production deployment notification sent");<|MERGE_RESOLUTION|>--- conflicted
+++ resolved
@@ -1,20 +1,11 @@
 name: Deploy to Production
 
 on:
-<<<<<<< HEAD
-  # automatic trigger when an approval issue is closed
-  issues:
-    types: [closed]
-
-  # manual “Run workflow” fallback
-  workflow_dispatch:
-=======
   workflow_run:                       # ← fired by the staging pipeline
     workflows: ["Deploy to Staging"]
     types: [completed]
 
   workflow_dispatch:                  # manual fallback
->>>>>>> dae0f1b1
 
 env:
   ARM_USE_OIDC: true
@@ -28,40 +19,19 @@
 
 # ──────────────────────────────────────────────────────────────────────────────
 jobs:
-<<<<<<< HEAD
 # 1 ────────────────── Manual gate (environment‑level approval) ───────────────
   manual-approval:
-    if: github.event_name == 'workflow_dispatch'
     runs-on: ubuntu-latest
     environment:
-      name: production         # GitHub Environment → reviewers
+      name: production           # GitHub Environment → reviewers
     steps:
       - run: echo "Waiting for manual approval…"
 
 # 2 ────────────────── Deploy infrastructure & config ─────────────────────────
   deploy:
-    name: Deploy Infrastructure & Configuration
-    needs: [manual-approval]   # skipped job is okay when event ≠ workflow_dispatch
+    needs: manual-approval
     runs-on: ubuntu-latest
     environment: production
-    if: |
-      github.event_name == 'workflow_dispatch' ||
-      (
-        github.event_name == 'issues' &&
-        github.event.action == 'closed' &&
-        contains(join(github.event.issue.labels.*.name, ','), 'production') &&
-        contains(join(github.event.issue.labels.*.name, ','), 'approval-required')
-      )
-=======
-# 1 ────────────────── Deploy infrastructure & config ─────────────────────────
-  deploy:
-    name: Deploy Infrastructure & Configuration
-    if: github.event_name == 'workflow_dispatch' ||
-        github.event.workflow_run.conclusion == 'success'
-    runs-on: ubuntu-latest
-    environment:
-      name: production         # ← reviewers gate lives here
->>>>>>> dae0f1b1
 
     env:
       ARM_CLIENT_ID:       ${{ secrets.AZURE_CLIENT_ID }}
